--- conflicted
+++ resolved
@@ -1,14 +1,5 @@
-<<<<<<< HEAD
 use std::ffi::CString;
 use std::os::raw::{c_char, c_ulonglong, c_void};
-
-mod test;
-
-extern "C" {
-    fn MinifyJs(code: GoString, out_len: *mut c_ulonglong) -> *const c_void;
-}
-
-=======
 use std::ffi::{CStr, CString};
 use std::os::raw::c_char;
 use dlopen::wrapper::{Container, WrapperApi};
@@ -16,35 +7,43 @@
 
 mod test;
 
->>>>>>> 7488e538
+#[cfg(not(feature = "use-dylib"))]
+extern "C" {
+    fn MinifyJs(code: GoString, out_len: *mut c_ulonglong) -> *const c_void;
+}
+
+#[cfg(feature = "use-dylib")]
+#[derive(WrapperApi)]
+struct Api {
+    MinifyJs: unsafe extern "C" fn(code: GoString) -> *const c_char,
+}
+
+#[cfg(feature = "use-dylib")]
+lazy_static! {
+    let mut ref DYLIB_CONT: Container<Api> = unsafe {
+        Container::load("esbuild.dll")
+    }.expect("open dynamic library");
+}
+
 #[repr(C)]
 struct GoString {
     a: *const c_char,
     b: i64,
 }
 
-<<<<<<< HEAD
 pub unsafe fn esbuild_unchecked<'i, 'o>(code: &'i [u8]) -> &'o [u8] {
-=======
-#[derive(WrapperApi)]
-struct Api {
-    MinifyJs: unsafe extern "C" fn(code: GoString) -> *const c_char,
-}
-
-pub fn esbuild(code: &str) -> &str {
-    let mut cont: Container<Api> = unsafe {
-        Container::load("esbuild.dll")
-    }.expect("open dynamic library");
-    let c_code = CString::new(code).expect("CString::new failed");
-    let ptr = c_code.as_ptr();
->>>>>>> 7488e538
     let go_string = GoString {
         a: code as *const [u8] as *const c_char,
         b: code.len() as i64,
     };
-<<<<<<< HEAD
     let mut out_len = 0;
+
+    #[cfg(not(feature = "use-dylib"))]
     let result = MinifyJs(go_string, &mut out_len) as *mut u8;
+
+    #[cfg(feature = "use-dylib")]
+    let result = CONT.MinifyJs(go_string, &mut out_len) as *mut u8;
+
     core::slice::from_raw_parts(result, out_len as usize)
 }
 
@@ -52,9 +51,4 @@
     let c_code = CString::new(code).expect("CString::new failed");
     let out_bytes = unsafe { esbuild_unchecked(&c_code.as_bytes_with_nul()) };
     std::str::from_utf8(out_bytes).expect("decoding UTF-8")
-=======
-    let result = unsafe { cont.MinifyJs(go_string) };
-    let c_str = unsafe { CStr::from_ptr(result) };
-    c_str.to_str().expect("decode C string")
->>>>>>> 7488e538
 }